--- conflicted
+++ resolved
@@ -147,7 +147,7 @@
         _LOGGER.info("Getting door update from Unifi Access with id %s", door_id)
         updated_door = self._make_http_request(f"{self.host}{DOORS_URL}/{door_id}")
         door_id = updated_door["id"]
-        _LOGGER.info("Got door update %s", updated_door)
+        _LOGGER.debug("got door update %s", updated_door)
         if door_id in self.doors:
             existing_door: UnifiAccessDoor = self.doors[door_id]
             existing_door.door_lock_relay_status = updated_door[
@@ -155,7 +155,7 @@
             ]
             existing_door.door_position_status = updated_door["door_position_status"]
             existing_door.name = updated_door["name"]
-            _LOGGER.info("Door %s updated", door_id)
+            _LOGGER.debug("door %s updated", door_id)
 
     def authenticate(self, api_token: str) -> str:
         """Test if we can authenticate with the host."""
@@ -254,6 +254,177 @@
 
         return response["data"]
 
+    def _handle_UAH_config_update(self, update, device_type):
+        """Process UAH config update."""
+        door_id = update["data"]["door"]["unique_id"]
+        _LOGGER.debug(
+            "access.data.device.update: door id %s, device type %s",
+            door_id,
+            device_type,
+        )
+        if door_id in self.doors:
+            existing_door = self.doors[door_id]
+            existing_door.hub_type = device_type
+            _LOGGER.debug(
+                "updating config for door name %s, id %s",
+                existing_door.name,
+                door_id,
+            )
+            existing_door.door_position_status = (
+                "close"
+                if next(
+                    (
+                        config["value"]
+                        for config in update["data"]["configs"]
+                        if config["key"] == "input_state_dps"
+                    ),
+                    "off",
+                )
+                == "on"
+                else "open"
+            )
+            existing_door.door_lock_relay_status = (
+                "unlock"
+                if next(
+                    (
+                        config["value"]
+                        for config in update["data"]["configs"]
+                        if config["key"] == "input_state_rly-lock_dry"
+                    ),
+                    "off",
+                )
+                == "on"
+                else "lock"
+            )
+            existing_door.lock_rule = next(
+                (
+                    config["value"]
+                    for config in update["data"]["configs"]
+                    # if config["key"] == "temp_lock_type"
+                    if config["key"] == "lock_type"
+                ),
+                "",
+            )
+            existing_door.lock_rule_ended_time = next(
+                (
+                    config["value"]
+                    for config in update["data"]["configs"]
+                    if config["key"] == "lock_end_time"
+                ),
+                0,
+            )
+            return existing_door
+
+    def _handle_UAH_Ent_config_update(self, update, device_type):
+        """Process UAH-Ent config update."""
+        # UAH-Ent has 8 ports
+        # Port X dps = data.config[input_dX_dps], relay = data.config[output_dX_lock_relay]
+        for ext in update["data"]["extensions"]:
+            door_id = ext["target_value"]
+            # dev_id = ext["device_id"]
+            existing_door = self.doors[door_id]
+            existing_door.hub_type = device_type
+            _LOGGER.debug(
+                "access.data.device.update: door id %s, device type %s",
+                door_id,
+                device_type,
+            )
+            port = ext["source_id"].replace("port", "")
+            poskey = f"input_d{port}_dps"
+            relaykey = f"output_d{port}_lock_relay"
+            existing_door.door_position_status = (
+                "close"
+                if next(
+                    (
+                        config["value"]
+                        for config in update["data"]["configs"]
+                        if config["key"] == poskey
+                    ),
+                    "off",
+                )
+                == "on"
+                else "open"
+            )
+            existing_door.door_lock_relay_status = (
+                "unlock"
+                if next(
+                    (
+                        config["value"]
+                        for config in update["data"]["configs"]
+                        if config["key"] == relaykey
+                    ),
+                    "off",
+                )
+                == "on"
+                else "lock"
+            )
+            return existing_door
+            # TODO find config keys for temporary lock rules and their ended time # pylint: disable=fixme
+
+    def _handle_UGT_config_update(self, update, device_type):
+        """Process UGT config update."""
+        # UGT has 2 ports
+        # Port 1 = vehicle gate, dps = data.config[input_gate_dps], relay = data.config[output_oper1_relay || output_oper2_relay]
+        # Port 2 = pedestrian gate, dps = data.config[input_door_dps], relay = data.config[output_door_lock_relay]
+        for ext in update["data"]["extensions"]:
+            door_id = ext["target_value"]
+            existing_door = self.doors[door_id]
+            existing_door.hub_type = device_type
+            _LOGGER.debug(
+                "access.data.device.update: door id %s, device type %s",
+                door_id,
+                device_type,
+            )
+            # dev_id = ext["device_id"]
+            port = ext["source_id"]
+            dps_config_key = ""
+            dlrs_config_key = ""
+            if port == "port1":
+                dps_config_key = "input_gate_dps"
+                dlrs_config_key = "output_oper1_relay"
+            elif port == "port2":
+                dps_config_key = "input_door_dps"
+                dlrs_config_key = "output_door_lock_relay"
+            if dps_config_key and dlrs_config_key:
+                existing_door.door_position_status = (
+                    "close"
+                    if next(
+                        (
+                            config["value"]
+                            for config in update["data"]["configs"]
+                            if config["key"] == dps_config_key
+                        ),
+                        "off",
+                    )
+                    == "on"
+                    else "open"
+                )
+                existing_door.door_lock_relay_status = (
+                    "unlock"
+                    if next(
+                        (
+                            config["value"]
+                            for config in update["data"]["configs"]
+                            if config["key"] == dlrs_config_key
+                        ),
+                        "off",
+                    )
+                    == "on"
+                    else "lock"
+                )
+                # TODO find config keys for temporary lock rules and their ended time
+                return existing_door
+
+    def _handle_config_update(self, update, device_type):
+        """Process config update."""
+        match device_type:
+            case "UAH":
+                return self._handle_UAH_config_update(update, device_type)
+            case "UAH-Ent":
+                return self._handle_UAH_Ent_config_update(update, device_type)
+            case "UGT":
+                return self._handle_UGT_config_update(update, device_type)
+
     def on_message(self, ws: websocket.WebSocketApp, message):
         """Handle messages received on the websocket client.
 
@@ -263,23 +434,19 @@
         event_attributes = None
         event_done_callback = None
         if "Hello" not in message:
-<<<<<<< HEAD
-            # _LOGGER.debug("Websocket Message %s", message)
-=======
-            _LOGGER.debug(f"Received message {message}")
->>>>>>> 6fc714d1
+            _LOGGER.debug("websocket message received %s", message)
             update = json.loads(message)
             existing_door = None
             changed_doors = []
             match update["event"]:
                 case "access.dps_change":
                     door_id = update["data"]["door_id"]
-                    _LOGGER.info("DPS Change %s", door_id)
+                    _LOGGER.info("DPS update for door id %s", door_id)
                     if door_id in self.doors:
                         existing_door = self.doors[door_id]
                         existing_door.door_position_status = update["data"]["status"]
                         _LOGGER.info(
-                            "DPS Change for existing door %s with ID %s status: %s",
+                            "DPS update for existing door %s with id %s status: %s",
                             existing_door.name,
                             door_id,
                             update["data"]["status"],
@@ -292,238 +459,30 @@
                         existing_door = self.doors[door_id]
                         existing_door.door_lock_relay_status = "unlock"
                         _LOGGER.info(
-                            "Remote Unlock of door %s with ID %s updated",
+                            "Remote unlock of door %s with id %s",
                             existing_door.name,
                             door_id,
                         )
                         changed_doors.append(existing_door)
                 case "access.data.device.update":
                     device_type = update["data"]["device_type"]
-                    if device_type == "UAH":
-                        door_id = update["data"]["door"]["unique_id"]
+                    existing_door = self._handle_config_update(update, device_type)
+                    if existing_door:
+                        changed_doors.append(existing_door)
                         _LOGGER.info(
-                            "Device Update via websocket %s",
-                            door_id,
+                            "Device update on %s door name %s with id %s config updated. locked: %s dps: %s, lock rule: %s, lock rule ended time %s",
+                            device_type,
+                            existing_door.name,
+                            existing_door.id,
+                            existing_door.door_lock_relay_status,
+                            existing_door.door_position_status,
+                            existing_door.lock_rule,
+                            existing_door.lock_rule_ended_time,
                         )
-                        if door_id in self.doors:
-                            existing_door = self.doors[door_id]
-                            _LOGGER.info(
-                                "Device update config for door %s",
-                                existing_door.name,
-                            )
-                            try:
-                                existing_door.door_position_status = (
-                                    "close"
-                                    if next(
-                                        config["value"]
-                                        for config in update["data"]["configs"]
-                                        if config["key"] == "input_state_dps"
-                                    )
-                                    == "on"
-                                    else "open"
-                                )
-<<<<<<< HEAD
-                                == "on"
-                                else "lock"
-                            )
-                        except StopIteration:
-                            _LOGGER.info(
-                                "No DPS Config for %s, trying lock rules",
-                                existing_door.name,
-                            )
-                        else:
-                            existing_door.lock_rule = next(
-                                (
-                                    config["value"]
-                                    for config in update["data"]["configs"]
-                                    # if config["key"] == "temp_lock_type"
-                                    if config["key"] == "lock_type"
-                                ),
-                                "",
-                            )
-                            existing_door.lock_rule_ended_time = next(
-                                (
-                                    config["value"]
-                                    for config in update["data"]["configs"]
-                                    if config["key"] == "lock_end_time"
-                                ),
-                                0,
-                            )
-                        finally:
-                            _LOGGER.info(
-                                "Door name %s with ID %s updated. Locked: %s DPS: %s, Lock Rule: %s, Lock Rule Ended Time %s",
-=======
-                                existing_door.door_lock_relay_status = (
-                                    "unlock"
-                                    if next(
-                                        config["value"]
-                                        for config in update["data"]["configs"]
-                                        if config["key"] == "input_state_rly-lock_dry"
-                                    )
-                                    == "on"
-                                    else "lock"
-                                )
-                                _LOGGER.info(
-                                    "Door name %s with ID %s updated. Locked: %s DPS: %s",
-                                    existing_door.name,
-                                    door_id,
-                                    existing_door.door_lock_relay_status,
-                                    existing_door.door_position_status,
-                                )
-                                changed_doors.append(existing_door)
-                            except StopIteration:
-                                _LOGGER.info(
-                                    "Ignoring update for door %s",
-                                    existing_door.name,
-                                )
-                    elif device_type == "UGT":
-                        # UGT has 2 ports
-                        # Port 1 = vehicle gate, dps = data.config[input_gate_dps], relay = data.config[output_oper1_relay || output_oper2_relay]
-                        # Port 2 = pedestrian gate, dps = data.config[input_door_dps], relay = data.config[output_door_lock_relay]
-                        for ext in update["data"]["extensions"]:
-                            door_id = ext["target_value"]
-                            existing_door = self.doors[door_id]
-                            _LOGGER.info(
-                                "Device update config for door %s",
-                                existing_door.name,
-                            )
-
-                            dev_id = ext["device_id"]
-                            port = ext["source_id"]
-                            if port == "port1":
-                                try:
-                                    existing_door.door_position_status = (
-                                        "close"
-                                        if next(
-                                            config["value"]
-                                            for config in update["data"]["configs"]
-                                            if config["key"] == "input_gate_dps"
-                                        )
-                                        == "on"
-                                        else "open"
-                                    )
-                                    existing_door.door_lock_relay_status = (
-                                        "unlock"
-                                        if next(
-                                            config["value"]
-                                            for config in update["data"]["configs"]
-                                            if config["key"] == "output_oper1_relay"
-                                        )
-                                        == "on"
-                                        else "lock"
-                                    )
-                                    _LOGGER.info(
-                                        "Door name %s with ID %s updated. Locked: %s DPS: %s",
-                                        existing_door.name,
-                                        door_id,
-                                        existing_door.door_lock_relay_status,
-                                        existing_door.door_position_status,
-                                    )
-                                    changed_doors.append(existing_door)
-                                except StopIteration:
-                                    _LOGGER.info(
-                                        "Ignoring update for door %s",
-                                        existing_door.name,
-                                    )
-                            elif port == "port2":
-                                try:
-                                    existing_door.door_position_status = (
-                                        "close"
-                                        if next(
-                                            config["value"]
-                                            for config in update["data"]["configs"]
-                                            if config["key"] == "input_door_dps"
-                                        )
-                                        == "on"
-                                        else "open"
-                                    )
-                                    existing_door.door_lock_relay_status = (
-                                        "unlock"
-                                        if next(
-                                            config["value"]
-                                            for config in update["data"]["configs"]
-                                            if config["key"] == "output_door_lock_relay"
-                                        )
-                                        == "on"
-                                        else "lock"
-                                    )
-                                    _LOGGER.info(
-                                        "Door name %s with ID %s updated. Locked: %s DPS: %s",
-                                        existing_door.name,
-                                        door_id,
-                                        existing_door.door_lock_relay_status,
-                                        existing_door.door_position_status,
-                                    )
-                                    changed_doors.append(existing_door)
-                                except StopIteration:
-                                    _LOGGER.info(
-                                        "Ignoring update for door %s",
-                                        existing_door.name,
-                                    )
-                            else:
-                                pass # Raise exception
-                    elif device_type == "UAH-Ent":
-                        # UAH-Ent has 8 ports
-                        # Port X dps = data.config[input_dX_dps], relay = data.config[output_dX_lock_relay]
-                        for ext in update["data"]["extensions"]:
-                            door_id = ext["target_value"]
-                            existing_door = self.doors[door_id]
-                            _LOGGER.info(
-                                "Device update config for door %s",
->>>>>>> 6fc714d1
-                                existing_door.name,
-                                door_id,
-                                existing_door.door_lock_relay_status,
-                                existing_door.door_position_status,
-                                existing_door.lock_rule,
-                                existing_door.lock_rule_ended_time,
-                            )
-<<<<<<< HEAD
-=======
-
-                            dev_id = ext["device_id"]
-                            port = ext["source_id"].replace("port", "")
-                            poskey = "input_d{}_dps".format(port)
-                            relaykey = "output_d{}_lock_relay".format(port)
-                            try:
-                                existing_door.door_position_status = (
-                                    "close"
-                                    if next(
-                                        config["value"]
-                                        for config in update["data"]["configs"]
-                                        if config["key"] == poskey
-                                    )
-                                    == "on"
-                                    else "open"
-                                )
-                                existing_door.door_lock_relay_status = (
-                                    "unlock"
-                                    if next(
-                                        config["value"]
-                                        for config in update["data"]["configs"]
-                                        if config["key"] == relaykey
-                                    )
-                                    == "on"
-                                    else "lock"
-                                )
-                                _LOGGER.info(
-                                    "Door name %s with ID %s updated. Locked: %s DPS: %s",
-                                    existing_door.name,
-                                    door_id,
-                                    existing_door.door_lock_relay_status,
-                                    existing_door.door_position_status,
-                                )
-                                changed_doors.append(existing_door)
-                            except StopIteration:
-                                _LOGGER.info(
-                                    "Ignoring update for door %s",
-                                    existing_door.name,
-                                )
-
->>>>>>> 6fc714d1
+
                 case "access.remote_view":
                     door_name = update["data"]["door_name"]
-                    _LOGGER.info("Doorbell Press %s", door_name)
+                    _LOGGER.debug("access.remote_view %s", door_name)
                     existing_door = next(
                         (
                             door
@@ -531,7 +490,7 @@
                             if door.name == door_name
                         ),
                         None,
-                    )
+                    )  # FIXME this is likely unreliable. API does not seem to provide door id forthis access.remote_view
                     if existing_door is not None:
                         existing_door.doorbell_request_id = update["data"]["request_id"]
                         event = "doorbell_press"
@@ -541,15 +500,15 @@
                             "type": DOORBELL_START_EVENT,
                         }
                         _LOGGER.info(
-                            "Doorbell press on %s Request ID %s",
+                            "Doorbell press on %s request id %s",
                             door_name,
                             update["data"]["request_id"],
                         )
                         changed_doors.append(existing_door)
                 case "access.remote_view.change":
                     doorbell_request_id = update["data"]["remote_call_request_id"]
-                    _LOGGER.info(
-                        "Doorbell press stopped. Request ID %s", doorbell_request_id
+                    _LOGGER.debug(
+                        "access.remote_view.change request id %s", doorbell_request_id
                     )
                     existing_door = next(
                         (
@@ -568,12 +527,13 @@
                             "type": DOORBELL_STOP_EVENT,
                         }
                         _LOGGER.info(
-                            "Doorbell press stopped on %s Request ID %s",
+                            "Doorbell press stopped on %s request id %s",
                             existing_door.name,
                             doorbell_request_id,
                         )
                         changed_doors.append(existing_door)
                 case "access.logs.add":
+                    _LOGGER.debug("access.logs.add %s", update["data"])
                     door = next(
                         (
                             target
@@ -584,7 +544,7 @@
                     )
                     if door is not None:
                         door_id = door["id"]
-                        _LOGGER.info("Access log added via websocket %s", door_id)
+                        _LOGGER.debug("access log added for door id %s", door_id)
                         if door_id in self.doors:
                             existing_door = self.doors[door_id]
                             actor = update["data"]["_source"]["actor"]["display_name"]
@@ -606,7 +566,7 @@
                                     "type": ACCESS_EVENT.format(type=access_type),
                                 }
                                 _LOGGER.info(
-                                    "Door name %s with ID %s accessed by %s. Access type: %s",
+                                    "Door name %s with id %s accessed by %s. access type: %s",
                                     existing_door.name,
                                     door_id,
                                     actor,
@@ -649,28 +609,18 @@
 
                             event_done_callback = on_complete
                             _LOGGER.info(
-                                "Doorbell press on %s Request ID %s",
+                                "Hardware doorbell press on %s request id %s",
                                 door_name,
                                 update["data"]["request_id"],
                             )
-<<<<<<< HEAD
+                            changed_doors.append(existing_door)
                 case _:
-                    _LOGGER.info("Got unhandled websocket message %s", update["event"])
-            if existing_door is not None:
-                asyncio.run_coroutine_threadsafe(
-                    existing_door.publish_updates(), self.loop
-                )
-                if event is not None and event_attributes is not None:
-                    task = asyncio.run_coroutine_threadsafe(
-                        existing_door.trigger_event(event, event_attributes),
-                        self.loop,
-=======
-                            changed_doors.append(existing_door)
+                    _LOGGER.debug("unhandled websocket message %s", update["event"])
+
             if changed_doors:
                 for existing_door in changed_doors:
                     asyncio.run_coroutine_threadsafe(
                         existing_door.publish_updates(), self.loop
->>>>>>> 6fc714d1
                     )
                     # Doing this relies on the idea that a single message will only have one message_type
                     # and that a given message will only update events if a single door was updated.
@@ -685,7 +635,7 @@
 
     def on_error(self, ws: websocket.WebSocketApp, error):
         """Handle errors in the websocket client."""
-        _LOGGER.exception("Got error %s", error)
+        _LOGGER.exception("Got websocket error %s", error)
 
     def on_open(self, ws: websocket.WebSocketApp):
         """Show message on connection."""
@@ -708,6 +658,7 @@
         self.update_t = Thread(target=self.listen_for_updates)
         self.update_t.daemon = True
         self.update_t.start()
+        _LOGGER.info("Started websocket client in a new thread")
 
     def listen_for_updates(self):
         """Create a websocket client and start listening for updates."""
